--- conflicted
+++ resolved
@@ -25,16 +25,6 @@
 		{
 			"same_enabled",
 			&VaultConfig{
-<<<<<<< HEAD
-				Address:             String("address"),
-				Enabled:             Bool(true),
-				Grace:               TimeDuration(1 * time.Minute),
-				RenewToken:          Bool(true),
-				Retry:               &RetryConfig{Enabled: Bool(true)},
-				SSL:                 &SSLConfig{Enabled: Bool(true)},
-				Token:               String("token"),
-				VaultAgentTokenFile: String("/tmp/vault/agent/token"),
-=======
 				Address:    String("address"),
 				Enabled:    Bool(true),
 				Grace:      TimeDuration(1 * time.Minute),
@@ -43,11 +33,11 @@
 				Retry:      &RetryConfig{Enabled: Bool(true)},
 				SSL:        &SSLConfig{Enabled: Bool(true)},
 				Token:      String("token"),
->>>>>>> 70ab31af
 				Transport: &TransportConfig{
 					DialKeepAlive: TimeDuration(20 * time.Second),
 				},
-				UnwrapToken: Bool(true),
+				UnwrapToken:         Bool(true),
+				VaultAgentTokenFile: String("/tmp/vault/agent/token"),
 			},
 		},
 	}
